--- conflicted
+++ resolved
@@ -140,7 +140,6 @@
         }
 
         start_negotiate(m_base_url, callback);
-<<<<<<< HEAD
     }
 
     void connection_impl::start_negotiate(const std::string& url, std::function<void(std::exception_ptr)> callback)
@@ -265,132 +264,6 @@
 
     void connection_impl::start_negotiate_internal(const std::string& url, int redirect_count, std::function<void(std::shared_ptr<transport> transport, std::exception_ptr)> transport_started)
     {
-=======
-    }
-
-    void connection_impl::start_negotiate(const std::string& url, std::function<void(std::exception_ptr)> callback)
-    {
-        std::weak_ptr<connection_impl> weak_connection = shared_from_this();
-        const auto token = m_disconnect_cts;
-
-        std::shared_ptr<bool> connect_request_done = std::make_shared<bool>();
-        std::shared_ptr<std::mutex> connect_request_lock = std::make_shared<std::mutex>();
-
-        const auto transport_started = [weak_connection, connect_request_done, connect_request_lock, callback, token]
-        (std::shared_ptr<transport> transport, std::exception_ptr exception)
-        {
-            {
-                std::lock_guard<std::mutex> lock(*connect_request_lock);
-                // no op after connection started/stopped successfully
-                if (*connect_request_done == false)
-                {
-                    *connect_request_done = true;
-                }
-                else
-                {
-                    return;
-                }
-            }
-
-            auto connection = weak_connection.lock();
-            if (!connection)
-            {
-                callback(std::make_exception_ptr(signalr_exception("connection no longer exists")));
-                return;
-            }
-
-            try
-            {
-                if (exception != nullptr)
-                {
-                    std::rethrow_exception(exception);
-                }
-                token->throw_if_cancellation_requested();
-            }
-            catch (const std::exception& e)
-            {
-                if (token->is_canceled())
-                {
-                    connection->m_logger.log(trace_level::info,
-                        "starting the connection has been canceled by stop().");
-                }
-                else
-                {
-                    if (connection->m_logger.is_enabled(trace_level::error))
-                    {
-                        connection->m_logger.log(trace_level::error,
-                            std::string("connection could not be started due to: ")
-                            .append(e.what()));
-                    }
-                }
-
-                connection->m_transport = nullptr;
-                connection->change_state(connection_state::disconnected);
-                try
-                {
-                    connection->m_start_completed_event.cancel();
-                }
-                catch (const std::exception& ex)
-                {
-                    if (connection->m_logger.is_enabled(trace_level::warning))
-                    {
-                        connection->m_logger.log(trace_level::warning, std::string("start completed event threw an exception in start negotiate: ")
-                            .append(ex.what()));
-                    }
-                }
-                callback(std::current_exception());
-                return;
-            }
-
-            connection->m_transport = transport;
-
-            if (!connection->change_state(connection_state::connecting, connection_state::connected))
-            {
-                if (connection->m_logger.is_enabled(trace_level::error))
-                {
-                    connection->m_logger.log(trace_level::error,
-                        std::string("internal error - transition from an unexpected state. expected state: connecting, actual state: ")
-                        .append(translate_connection_state(connection->get_connection_state())));
-                }
-
-                assert(false);
-            }
-
-            try
-            {
-                connection->m_start_completed_event.cancel();
-            }
-            catch (const std::exception& ex)
-            {
-                if (connection->m_logger.is_enabled(trace_level::warning))
-                {
-                    connection->m_logger.log(trace_level::warning, std::string("start completed event threw an exception in start negotiate: ")
-                        .append(ex.what()));
-                }
-            }
-            callback(nullptr);
-        };
-
-        m_disconnect_cts->register_callback([transport_started]()
-            {
-                // The callback checks the disconnect_cts token or if callback already called and will handle it appropriately
-                // Not passing an error since the callback will create a canceled_exception since it knows the token was canceled.
-                transport_started(nullptr, nullptr);
-            });
-
-        if (m_skip_negotiation)
-        {
-            // TODO: check that the websockets transport is explicitly selected
-
-            return start_transport(url, transport_started);
-        }
-
-        start_negotiate_internal(url, 0, transport_started);
-    }
-
-    void connection_impl::start_negotiate_internal(const std::string& url, int redirect_count, std::function<void(std::shared_ptr<transport> transport, std::exception_ptr)> transport_started)
-    {
->>>>>>> 5780ba6a
         if (m_disconnect_cts->is_canceled())
         {
             return;
@@ -398,17 +271,7 @@
 
         if (redirect_count >= MAX_NEGOTIATE_REDIRECTS)
         {
-<<<<<<< HEAD
-<<<<<<< HEAD
-            change_state(connection_state::disconnected);
-            m_start_completed_event.cancel();
-            callback(std::make_exception_ptr(signalr_exception("Negotiate redirection limit exceeded.")));
-=======
             transport_started(nullptr, std::make_exception_ptr(signalr_exception("Negotiate redirection limit exceeded.")));
->>>>>>> 5780ba6a38d4bc49f6a960f7801f3552c6842f3c
-=======
-            transport_started(nullptr, std::make_exception_ptr(signalr_exception("Negotiate redirection limit exceeded.")));
->>>>>>> 5780ba6a
             return;
         }
 
@@ -441,33 +304,13 @@
                                 .append(e.what()));
                         }
                     }
-<<<<<<< HEAD
-<<<<<<< HEAD
-                    connection->change_state(connection_state::disconnected);
-                    connection->m_start_completed_event.cancel();
-                    callback(exception);
-=======
                     transport_started(nullptr, exception);
->>>>>>> 5780ba6a38d4bc49f6a960f7801f3552c6842f3c
-=======
-                    transport_started(nullptr, exception);
->>>>>>> 5780ba6a
                     return;
                 }
 
                 if (!response.error.empty())
                 {
-<<<<<<< HEAD
-<<<<<<< HEAD
-                    connection->change_state(connection_state::disconnected);
-                    connection->m_start_completed_event.cancel();
-                    callback(std::make_exception_ptr(signalr_exception(response.error)));
-=======
                     transport_started(nullptr, std::make_exception_ptr(signalr_exception(response.error)));
->>>>>>> 5780ba6a38d4bc49f6a960f7801f3552c6842f3c
-=======
-                    transport_started(nullptr, std::make_exception_ptr(signalr_exception(response.error)));
->>>>>>> 5780ba6a
                     return;
                 }
 
@@ -500,17 +343,7 @@
 
                 if (!foundWebsockets)
                 {
-<<<<<<< HEAD
-<<<<<<< HEAD
-                    connection->change_state(connection_state::disconnected);
-                    connection->m_start_completed_event.cancel();
-                    callback(std::make_exception_ptr(signalr_exception("The server does not support WebSockets which is currently the only transport supported by this client.")));
-=======
                     transport_started(nullptr, std::make_exception_ptr(signalr_exception("The server does not support WebSockets which is currently the only transport supported by this client.")));
->>>>>>> 5780ba6a38d4bc49f6a960f7801f3552c6842f3c
-=======
-                    transport_started(nullptr, std::make_exception_ptr(signalr_exception("The server does not support WebSockets which is currently the only transport supported by this client.")));
->>>>>>> 5780ba6a
                     return;
                 }
 
